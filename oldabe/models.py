from datetime import datetime
from dataclasses import dataclass, field
from decimal import Decimal


@dataclass
class Transaction:
    email: str = None
    amount: Decimal = None
    payment_file: str = None
    commit_hash: str = None
    created_at: datetime = field(default_factory=datetime.utcnow)


@dataclass
<<<<<<< HEAD
class Debt:
    email: str = None
    amount: Decimal = None
    # amount_paid is a running tally of how much of this debt has been paid
    # in future will link to Transaction objects instead
    amount_paid: Decimal = 0
    payment_file: str = None
    commit_hash: str = None
    created_at: datetime = field(default_factory=datetime.utcnow)
=======
class Payment:
    email: str = None
    amount: Decimal = None
    attributable: bool = True
    file: str = None
>>>>>>> 39a2365b
<|MERGE_RESOLUTION|>--- conflicted
+++ resolved
@@ -12,8 +12,6 @@
     created_at: datetime = field(default_factory=datetime.utcnow)
 
 
-@dataclass
-<<<<<<< HEAD
 class Debt:
     email: str = None
     amount: Decimal = None
@@ -23,10 +21,11 @@
     payment_file: str = None
     commit_hash: str = None
     created_at: datetime = field(default_factory=datetime.utcnow)
-=======
+
+
+@dataclass
 class Payment:
     email: str = None
     amount: Decimal = None
     attributable: bool = True
-    file: str = None
->>>>>>> 39a2365b
+    file: str = None