#!/usr/bin/env python

from .models import Transaction
from datetime import datetime
import csv
import os
import re
from collections import defaultdict
from decimal import Decimal, getcontext

ABE_ROOT = 'abe'
PAYOUTS_DIR = os.path.join(ABE_ROOT, 'payouts')
TRANSACTIONS_FILE = os.path.join(ABE_ROOT, 'transactions.txt')


def read_transaction_amounts():
    balances = defaultdict(int)
    with open(TRANSACTIONS_FILE) as f:
        for row in csv.reader(f):
            t = Transaction(*row)
            t.amount = Decimal(t.amount)
            t.created_at = datetime.fromisoformat(t.created_at)
            balances[t.email] += t.amount
    return balances


def read_payout(payout_file):
    with open(os.path.join(PAYOUTS_DIR, payout_file)) as f:
        for row in csv.reader(f):
            name, email, amount = row
            email = email.strip()
            amount = Decimal(re.sub("[^0-9.]", "", amount))
            return email, amount


def read_payout_amounts():
    balances = defaultdict(int)
    payout_files = os.listdir(PAYOUTS_DIR)
    for payout_file in payout_files:
        email, amount = read_payout(payout_file)
        balances[email] += amount
    return balances


def compute_balances(owed: dict, paid: dict):
    """
    Compute the balance owed to each contributor.
    """
    balances = defaultdict(int)
    for email in owed.keys():
        balance = owed[email] - paid[email]
        if balance > Decimal("0"):
            balances[email] = balance
    return balances


<<<<<<< HEAD
def compute debts():
    pass


def prepare_message(balances):
=======
def prepare_message(balances: dict):
    if not balances:
        return "There are no outstanding balances."
>>>>>>> de6ac760
    balances_table = ""
    for name, balance in balances.items():
        balances_table += f"{name} | {balance:.2f}\n"
    message = f"""
    The current outstanding balances are:

    | Name | Balance |
    | ---- | --- |
    {balances_table}

    **Total** = {sum(balances.values()):.2f}
    """
    return "\r\n".join(line.strip() for line in message.split('\n')).strip()


def main():
    # set decimal precision at 10 to ensure
    # that it is the same everywhere
    # and large enough to represent a sufficiently
    # large number of contributors
    getcontext().prec = 10

    owed = read_transaction_amounts()
    paid = read_payout_amounts()
    balances = compute_balances(owed, paid)
    message = prepare_message(balances)
    print(message)


if __name__ == "__main__":
    main()<|MERGE_RESOLUTION|>--- conflicted
+++ resolved
@@ -54,17 +54,13 @@
     return balances
 
 
-<<<<<<< HEAD
 def compute debts():
     pass
 
 
-def prepare_message(balances):
-=======
 def prepare_message(balances: dict):
     if not balances:
         return "There are no outstanding balances."
->>>>>>> de6ac760
     balances_table = ""
     for name, balance in balances.items():
         balances_table += f"{name} | {balance:.2f}\n"
